import os
import pickle
import sys

import numpy as np

import pandas as pd

import pytest


import sklearn
import sklearn.datasets
from sklearn.ensemble import VotingClassifier, VotingRegressor

import torch

from autoPyTorch.api.tabular_classification import TabularClassificationTask
from autoPyTorch.api.tabular_regression import TabularRegressionTask
from autoPyTorch.datasets.resampling_strategy import (
    CrossValTypes,
    HoldoutValTypes,
)


# Fixtures
# ========


# Test
# ========
@pytest.mark.parametrize('openml_id', (40981, ))
@pytest.mark.parametrize('resampling_strategy', (HoldoutValTypes.holdout_validation,
                                                 CrossValTypes.k_fold_cross_validation,
                                                 ))
def test_tabular_classification(openml_id, resampling_strategy, backend):

    # Get the data and check that contents of data-manager make sense
    X, y = sklearn.datasets.fetch_openml(
        data_id=int(openml_id),
        return_X_y=True, as_frame=True
    )
    X_train, X_test, y_train, y_test = sklearn.model_selection.train_test_split(
        X, y, random_state=1)

    # Search for a good configuration
    estimator = TabularClassificationTask(
        backend=backend,
        resampling_strategy=resampling_strategy,
    )

    estimator.search(
        X_train=X_train, y_train=y_train,
        X_test=X_test, y_test=y_test,
        optimize_metric='accuracy',
        total_walltime_limit=150,
        func_eval_time_limit=50,
        traditional_per_total_budget=0
    )

    # Internal dataset has expected settings
    assert estimator.dataset.task_type == 'tabular_classification'
    expected_num_splits = 1 if resampling_strategy == HoldoutValTypes.holdout_validation else 3
    assert estimator.resampling_strategy == resampling_strategy
    assert estimator.dataset.resampling_strategy == resampling_strategy
    assert len(estimator.dataset.splits) == expected_num_splits

    # TODO: check for budget

    # Check for the created files
    tmp_dir = estimator._backend.temporary_directory
    loaded_datamanager = estimator._backend.load_datamanager()
    assert len(loaded_datamanager.train_tensors) == len(estimator.dataset.train_tensors)

    expected_files = [
        'smac3-output/run_1/configspace.json',
        'smac3-output/run_1/runhistory.json',
        'smac3-output/run_1/scenario.txt',
        'smac3-output/run_1/stats.json',
        'smac3-output/run_1/train_insts.txt',
        'smac3-output/run_1/trajectory.json',
        '.autoPyTorch/datamanager.pkl',
        '.autoPyTorch/ensemble_read_preds.pkl',
        '.autoPyTorch/start_time_1',
        '.autoPyTorch/ensemble_history.json',
        '.autoPyTorch/ensemble_read_scores.pkl',
        '.autoPyTorch/true_targets_ensemble.npy',
    ]
    for expected_file in expected_files:
        assert os.path.exists(os.path.join(tmp_dir, expected_file)), expected_file

    # Check that smac was able to find proper models
    succesful_runs = [run_value.status for run_value in estimator.run_history.data.values(
    ) if 'SUCCESS' in str(run_value.status)]
    assert len(succesful_runs) > 1, [(k, v) for k, v in estimator.run_history.data.items()]

    # Search for an existing run key in disc. A individual model might have
    # a timeout and hence was not written to disc
    for i, (run_key, value) in enumerate(estimator.run_history.data.items()):
        if i == 0:
            # Ignore dummy run
            continue
        if 'SUCCESS' not in str(value.status):
            continue

        run_key_model_run_dir = estimator._backend.get_numrun_directory(
            estimator.seed, run_key.config_id, run_key.budget)
        if os.path.exists(run_key_model_run_dir):
            break

    if resampling_strategy == HoldoutValTypes.holdout_validation:
        model_file = os.path.join(run_key_model_run_dir,
                                  f"{estimator.seed}.{run_key.config_id}.{run_key.budget}.model")
        assert os.path.exists(model_file), model_file
        model = estimator._backend.load_model_by_seed_and_id_and_budget(
            estimator.seed, run_key.config_id, run_key.budget)
        assert isinstance(model.named_steps['network'].get_network(), torch.nn.Module)
    elif resampling_strategy == CrossValTypes.k_fold_cross_validation:
        model_file = os.path.join(
            run_key_model_run_dir,
            f"{estimator.seed}.{run_key.config_id}.{run_key.budget}.cv_model"
        )
        assert os.path.exists(model_file), model_file
        model = estimator._backend.load_cv_model_by_seed_and_id_and_budget(
            estimator.seed, run_key.config_id, run_key.budget)
        assert isinstance(model, VotingClassifier)
        assert len(model.estimators_) == 3
        assert isinstance(model.estimators_[0].named_steps['network'].get_network(),
                          torch.nn.Module)
    else:
        pytest.fail(resampling_strategy)

    # Make sure that predictions on the test data are printed and make sense
    test_prediction = os.path.join(run_key_model_run_dir,
                                   estimator._backend.get_prediction_filename(
                                       'test', estimator.seed, run_key.config_id,
                                       run_key.budget))
    assert os.path.exists(test_prediction), test_prediction
    assert np.shape(np.load(test_prediction, allow_pickle=True))[0] == np.shape(X_test)[0]

    # Also, for ensemble builder, the OOF predictions should be there and match
    # the Ground truth that is also physically printed to disk
    ensemble_prediction = os.path.join(run_key_model_run_dir,
                                       estimator._backend.get_prediction_filename(
                                           'ensemble',
                                           estimator.seed, run_key.config_id,
                                           run_key.budget))
    assert os.path.exists(ensemble_prediction), ensemble_prediction
    assert np.shape(np.load(ensemble_prediction, allow_pickle=True))[0] == np.shape(
        estimator._backend.load_targets_ensemble()
    )[0]

    # Ensemble Builder produced an ensemble
    estimator.ensemble_ is not None

    # There should be a weight for each element of the ensemble
    assert len(estimator.ensemble_.identifiers_) == len(estimator.ensemble_.weights_)

    y_pred = estimator.predict(X_test)

    assert np.shape(y_pred)[0] == np.shape(X_test)[0]

    score = estimator.score(y_pred, y_test)
    assert 'accuracy' in score

    # Check that we can pickle
    # Test pickle
    # This can happen on python greater than 3.6
    # as older python do not control the state of the logger
    if sys.version_info >= (3, 7):
        dump_file = os.path.join(estimator._backend.temporary_directory, 'dump.pkl')
<<<<<<< HEAD
=======

        with open(dump_file, 'wb') as f:
            pickle.dump(estimator, f)

        with open(dump_file, 'rb') as f:
            restored_estimator = pickle.load(f)
        restored_estimator.predict(X_test)


@pytest.mark.parametrize('openml_name', ("cholesterol", ))
@pytest.mark.parametrize('resampling_strategy', (HoldoutValTypes.holdout_validation,
                                                 CrossValTypes.k_fold_cross_validation,
                                                 ))
def test_tabular_regression(openml_name, resampling_strategy, backend):

    # Get the data and check that contents of data-manager make sense
    X, y = sklearn.datasets.fetch_openml(
        openml_name,
        return_X_y=True,
        as_frame=True
    )
    # normalize values
    y = (y - y.mean()) / y.std()

    # fill NAs for now since they are not yet properly handled
    for column in X.columns:
        if X[column].dtype.name == "category":
            X[column] = pd.Categorical(X[column],
                                       categories=list(X[column].cat.categories) + ["missing"]).fillna("missing")
        else:
            X[column] = X[column].fillna(0)

    X_train, X_test, y_train, y_test = sklearn.model_selection.train_test_split(
        X, y, random_state=1)

    # Search for a good configuration
    estimator = TabularRegressionTask(
        backend=backend,
        resampling_strategy=resampling_strategy,
    )

    estimator.search(
        X_train=X_train, y_train=y_train,
        X_test=X_test, y_test=y_test,
        optimize_metric='r2',
        total_walltime_limit=50,
        func_eval_time_limit=10,
        traditional_per_total_budget=0
    )

    # Internal dataset has expected settings
    assert estimator.dataset.task_type == 'tabular_regression'
    expected_num_splits = 1 if resampling_strategy == HoldoutValTypes.holdout_validation else 3
    assert estimator.resampling_strategy == resampling_strategy
    assert estimator.dataset.resampling_strategy == resampling_strategy
    assert len(estimator.dataset.splits) == expected_num_splits

    # TODO: check for budget

    # Check for the created files
    tmp_dir = estimator._backend.temporary_directory
    loaded_datamanager = estimator._backend.load_datamanager()
    assert len(loaded_datamanager.train_tensors) == len(estimator.dataset.train_tensors)

    expected_files = [
        'smac3-output/run_1/configspace.json',
        'smac3-output/run_1/runhistory.json',
        'smac3-output/run_1/scenario.txt',
        'smac3-output/run_1/stats.json',
        'smac3-output/run_1/train_insts.txt',
        'smac3-output/run_1/trajectory.json',
        '.autoPyTorch/datamanager.pkl',
        '.autoPyTorch/ensemble_read_preds.pkl',
        '.autoPyTorch/start_time_1',
        '.autoPyTorch/ensemble_history.json',
        '.autoPyTorch/ensemble_read_scores.pkl',
        '.autoPyTorch/true_targets_ensemble.npy',
    ]
    for expected_file in expected_files:
        assert os.path.exists(os.path.join(tmp_dir, expected_file)), expected_file

    # Check that smac was able to find proper models
    succesful_runs = [run_value.status for run_value in estimator.run_history.data.values(
    ) if 'SUCCESS' in str(run_value.status)]
    assert len(succesful_runs) > 1, [(k, v) for k, v in estimator.run_history.data.items()]

    # Search for an existing run key in disc. A individual model might have
    # a timeout and hence was not written to disc
    for i, (run_key, value) in enumerate(estimator.run_history.data.items()):
        if i == 0:
            # Ignore dummy run
            continue
        if 'SUCCESS' not in str(value.status):
            continue

        run_key_model_run_dir = estimator._backend.get_numrun_directory(
            estimator.seed, run_key.config_id, run_key.budget)
        if os.path.exists(run_key_model_run_dir):
            break

    if resampling_strategy == HoldoutValTypes.holdout_validation:
        model_file = os.path.join(run_key_model_run_dir,
                                  f"{estimator.seed}.{run_key.config_id}.{run_key.budget}.model")
        assert os.path.exists(model_file), model_file
        model = estimator._backend.load_model_by_seed_and_id_and_budget(
            estimator.seed, run_key.config_id, run_key.budget)
        assert isinstance(model.named_steps['network'].get_network(), torch.nn.Module)
    elif resampling_strategy == CrossValTypes.k_fold_cross_validation:
        model_file = os.path.join(
            run_key_model_run_dir,
            f"{estimator.seed}.{run_key.config_id}.{run_key.budget}.cv_model"
        )
        assert os.path.exists(model_file), model_file
        model = estimator._backend.load_cv_model_by_seed_and_id_and_budget(
            estimator.seed, run_key.config_id, run_key.budget)
        assert isinstance(model, VotingRegressor)
        assert len(model.estimators_) == 3
        assert isinstance(model.estimators_[0].named_steps['network'].get_network(),
                          torch.nn.Module)
    else:
        pytest.fail(resampling_strategy)

    # Make sure that predictions on the test data are printed and make sense
    test_prediction = os.path.join(run_key_model_run_dir,
                                   estimator._backend.get_prediction_filename(
                                       'test', estimator.seed, run_key.config_id,
                                       run_key.budget))
    assert os.path.exists(test_prediction), test_prediction
    assert np.shape(np.load(test_prediction, allow_pickle=True))[0] == np.shape(X_test)[0]

    # Also, for ensemble builder, the OOF predictions should be there and match
    # the Ground truth that is also physically printed to disk
    ensemble_prediction = os.path.join(run_key_model_run_dir,
                                       estimator._backend.get_prediction_filename(
                                           'ensemble',
                                           estimator.seed, run_key.config_id,
                                           run_key.budget))
    assert os.path.exists(ensemble_prediction), ensemble_prediction
    assert np.shape(np.load(ensemble_prediction, allow_pickle=True))[0] == np.shape(
        estimator._backend.load_targets_ensemble()
    )[0]

    # Ensemble Builder produced an ensemble
    estimator.ensemble_ is not None

    # There should be a weight for each element of the ensemble
    assert len(estimator.ensemble_.identifiers_) == len(estimator.ensemble_.weights_)

    y_pred = estimator.predict(X_test)

    assert np.shape(y_pred)[0] == np.shape(X_test)[0]

    score = estimator.score(y_pred, y_test)
    assert 'r2' in score

    # Check that we can pickle
    # Test pickle
    # This can happen on python greater than 3.6
    # as older python do not control the state of the logger
    if sys.version_info >= (3, 7):
        dump_file = os.path.join(estimator._backend.temporary_directory, 'dump.pkl')
>>>>>>> dce6a5c1

        with open(dump_file, 'wb') as f:
            pickle.dump(estimator, f)

        with open(dump_file, 'rb') as f:
            restored_estimator = pickle.load(f)
        restored_estimator.predict(X_test)<|MERGE_RESOLUTION|>--- conflicted
+++ resolved
@@ -169,8 +169,6 @@
     # as older python do not control the state of the logger
     if sys.version_info >= (3, 7):
         dump_file = os.path.join(estimator._backend.temporary_directory, 'dump.pkl')
-<<<<<<< HEAD
-=======
 
         with open(dump_file, 'wb') as f:
             pickle.dump(estimator, f)
@@ -332,7 +330,6 @@
     # as older python do not control the state of the logger
     if sys.version_info >= (3, 7):
         dump_file = os.path.join(estimator._backend.temporary_directory, 'dump.pkl')
->>>>>>> dce6a5c1
 
         with open(dump_file, 'wb') as f:
             pickle.dump(estimator, f)
